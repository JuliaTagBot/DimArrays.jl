--- conflicted
+++ resolved
@@ -1,14 +1,8 @@
 # DimArrays.jl
 
-<<<<<<< HEAD
 This packages provides Julia arrays with named dimensions. 
-Like the built-in `Array` type these are mutable objects, 
+Like the built-in Array type these are mutable objects, 
 unlike [NamedArrays](https://github.com/davidavdav/NamedArrays.jl) and [AxisArrays](https://github.com/JuliaArrays/AxisArrays.jl) which are immutable. 
-=======
-Sometimes I collect data as a vector of matrices, or a vector of those, and sometimes I smash that into a 4-tensor.
-Then I make lots of mistakes about which dimensions are which.
-So because I had more important things to do, I thought I'd write a simple package to remember their names for me.
->>>>>>> 5094ae28
 
 The idea was to have a convenient way to gather results of calculations in a script or notebook, rather than for anything high-performance. 
 For example, here I have a matrix of results at each iteration, and `nest` these into a 3-tensor, whose axis order I need not remember:
@@ -83,11 +77,7 @@
 * [JuliennedArrays](https://github.com/bramtayl/JuliennedArrays.jl)
 
 ToDo:
-<<<<<<< HEAD
 * Make things like `x[:, 1:10:end]` and `hcat(a,b)` update the functions correctly.
-=======
-* Maybe make things like `x[:, 1:10:end]` update the functions.
->>>>>>> 5094ae28
 * Figure out Julia 0.7's new broadcasting machinery.
 
 Michael Abbott,
